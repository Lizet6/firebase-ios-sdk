os: osx
osx_image: xcode11
language: objective-c
cache:
  bundler: true
  cocoapods: true
  directories:
    # Built-in support for ccache doesn't seem to pick this up
    - $HOME/.ccache

stages:
  - test

jobs:
  include:
    # The order of builds matters (even though they are run in parallel):
    # Travis will schedule them in the same order they are listed here.

    - stage: test
      env:
        - PROJECT=Core METHOD=pod-lib-lint
      script:
        - travis_retry ./scripts/if_changed.sh ./scripts/pod_lib_lint.rb FirebaseCoreDiagnostics.podspec --platforms=ios
        - travis_retry ./scripts/if_changed.sh ./scripts/pod_lib_lint.rb FirebaseCoreDiagnostics.podspec --platforms=tvos
        - travis_retry ./scripts/if_changed.sh ./scripts/pod_lib_lint.rb FirebaseCoreDiagnostics.podspec --platforms=macos

    - stage: test
      osx_image: xcode10.3
      env:
        - PROJECT=Core METHOD=pod-lib-lint
      script:
        - travis_retry ./scripts/if_changed.sh ./scripts/pod_lib_lint.rb FirebaseCore.podspec --skip-tests --platforms=ios
        - travis_retry ./scripts/if_changed.sh ./scripts/pod_lib_lint.rb FirebaseCoreDiagnostics.podspec --platforms=ios

    - stage: test
      if: type = cron
      env:
        - PROJECT=CoreCron METHOD=pod-lib-lint
      script:
        - travis_retry ./scripts/pod_lib_lint.rb FirebaseCoreDiagnostics.podspec --platforms=ios --use-libraries
        - travis_retry ./scripts/pod_lib_lint.rb FirebaseCoreDiagnostics.podspec --platforms=tvos --use-libraries
        - travis_retry ./scripts/pod_lib_lint.rb FirebaseCoreDiagnostics.podspec --platforms=macos --use-libraries
        - travis_retry ./scripts/pod_lib_lint.rb FirebaseCoreDiagnostics.podspec --platforms=ios --use-modular-headers
        - travis_retry ./scripts/pod_lib_lint.rb FirebaseCoreDiagnostics.podspec --platforms=tvos --use-modular-headers
        - travis_retry ./scripts/pod_lib_lint.rb FirebaseCoreDiagnostics.podspec --platforms=macos --use-modular-headers

    - stage: test
      osx_image: xcode10.3
      env:
        - PROJECT=ABTesting METHOD=pod-lib-lint
      script:
        - travis_retry ./scripts/if_changed.sh ./scripts/pod_lib_lint.rb FirebaseABTesting.podspec --platforms=ios

    - stage: test
      osx_image: xcode10.3
      env:
        - PROJECT=Auth PLATFORM=iOS METHOD=xcodebuild
      script:
        - travis_retry ./scripts/if_changed.sh ./scripts/pod_lib_lint.rb FirebaseAuth.podspec --platforms=ios

    - stage: test
      osx_image: xcode10.3
      env:
        - PROJECT=InstanceID METHOD=pod-lib-lint
      script:
        - travis_retry ./scripts/if_changed.sh ./scripts/pod_lib_lint.rb FirebaseInstanceID.podspec --platforms=ios

    - stage: test
<<<<<<< HEAD
      if: type = cron
      env:
        - PROJECT=InstanceIDCron METHOD=pod-lib-lint
        - FIR_IID_INTEGRATION_TESTS_REQUIRED=$(if [[ "$TRAVIS_PULL_REQUEST" == "false" || "$TRAVIS_PULL_REQUEST_SLUG" == "$TRAVIS_REPO_SLUG" ]]; then echo "1"; else echo "0"; fi)
      before_install:
        - ./scripts/if_changed.sh ./scripts/install_prereqs.sh
      script:
        - travis_retry ./scripts/pod_lib_lint.rb FirebaseInstanceID.podspec --platforms=ios --use-libraries
        - travis_retry ./scripts/pod_lib_lint.rb FirebaseInstanceID.podspec --platforms=tvos --use-libraries
        - travis_retry ./scripts/pod_lib_lint.rb FirebaseInstanceID.podspec --platforms=macos --use-libraries
        - travis_retry ./scripts/pod_lib_lint.rb FirebaseInstanceID.podspec --platforms=ios --use-modular-headers
        - travis_retry ./scripts/pod_lib_lint.rb FirebaseInstanceID.podspec --platforms=tvos --use-modular-headers
        - travis_retry ./scripts/pod_lib_lint.rb FirebaseInstanceID.podspec --platforms=macos --use-modular-headers

    - stage: test
      if: type = cron
      env:
        - PROJECT=Segmentation PLATFORM=all METHOD=pod-lib-lint
      before_install:
        - ./scripts/if_changed.sh ./scripts/install_prereqs.sh
      script:
        - travis_retry ./scripts/if_changed.sh ./scripts/pod_lib_lint.rb FirebaseSegmentation.podspec
        - travis_retry ./scripts/if_changed.sh ./scripts/pod_lib_lint.rb FirebaseSegmentation.podspec --use-libraries
        - travis_retry ./scripts/if_changed.sh ./scripts/pod_lib_lint.rb FirebaseSegmentation.podspec --use-modular-headers

    - stage: test
      env:
        - PROJECT=Database PLATFORM=all METHOD=xcodebuild QUICKSTART=Database
      before_install:
        - ./scripts/if_changed.sh ./scripts/install_prereqs.sh
      script:
        - travis_retry ./scripts/if_changed.sh ./scripts/build.sh $PROJECT $PLATFORM
        # The pod lib lint tests are fast enough that it's not worth a separate stage.
        - travis_retry ./scripts/if_changed.sh ./scripts/pod_lib_lint.rb FirebaseDatabase.podspec --skip-tests --platforms=ios
        - travis_retry ./scripts/if_changed.sh ./scripts/test_quickstart.sh Database
        - travis_retry ./scripts/if_changed.sh ./scripts/pod_lib_lint.rb FirebaseDatabase.podspec --skip-tests --platforms=tvos
        - travis_retry ./scripts/if_changed.sh ./scripts/pod_lib_lint.rb FirebaseDatabase.podspec --skip-tests --platforms=macos

    - stage: test
=======
>>>>>>> efab7493
      osx_image: xcode10.3
      env:
        - PROJECT=Database PLATFORM=all METHOD=xcodebuild
      script:
        - travis_retry ./scripts/if_changed.sh ./scripts/pod_lib_lint.rb FirebaseDatabase.podspec --skip-tests --platforms=ios

    - stage: test
      osx_image: xcode10.3
      env:
        - PROJECT=DynamicLinks METHOD=pod-lib-lint
      script:
        - travis_retry ./scripts/if_changed.sh ./scripts/pod_lib_lint.rb FirebaseDynamicLinks.podspec

    - stage: test
      osx_image: xcode10.3
      env:
        - PROJECT=Messaging METHOD=pod-lib-lint
      script:
        - travis_retry ./scripts/if_changed.sh ./scripts/pod_lib_lint.rb FirebaseMessaging.podspec --platforms=ios

    - stage: test
      osx_image: xcode10.3
      env:
        - PROJECT=RemoteConfig METHOD=pod-lib-lint
      script:
        - travis_retry ./scripts/if_changed.sh ./scripts/pod_lib_lint.rb FirebaseRemoteConfig.podspec --platforms=ios --skip-tests

    - stage: test
      osx_image: xcode10.3
      env:
        - PROJECT=Storage PLATFORM=all METHOD=xcodebuild
      script:
        - travis_retry ./scripts/if_changed.sh ./scripts/pod_lib_lint.rb FirebaseStorage.podspec --skip-tests --platforms=ios

    - stage: test
      env:
        - PROJECT=Functions METHOD=pod-lib-lint
      before_install:
        - ./scripts/if_changed.sh ./scripts/install_prereqs.sh # Start integration test server
      script:
        - travis_retry ./scripts/if_changed.sh ./scripts/pod_lib_lint.rb FirebaseFunctions.podspec
        - travis_retry ./scripts/if_changed.sh ./scripts/pod_lib_lint.rb FirebaseFunctions.podspec --use-libraries
        - travis_retry ./scripts/if_changed.sh ./scripts/pod_lib_lint.rb FirebaseFunctions.podspec --use-modular-headers

    - stage: test
      osx_image: xcode10.3
      env:
        - PROJECT=Functions METHOD=pod-lib-lint
      before_install:
        - ./scripts/if_changed.sh ./scripts/install_prereqs.sh # Start integration test server
      script:
        - travis_retry ./scripts/if_changed.sh ./scripts/pod_lib_lint.rb FirebaseFunctions.podspec

    - stage: test
      osx_image: xcode10.3
      env:
        - PROJECT=Crashlytics METHOD=pod-lib-lint
      script:
        - travis_retry ./scripts/if_changed.sh ./scripts/pod_lib_lint.rb FirebaseCrashlytics.podspec --platforms=ios

    - stage: test
      env:
        - PROJECT=InAppMessaging PLATFORM=iOS METHOD=xcodebuild
      before_install:
        - ./scripts/if_changed.sh ./scripts/install_prereqs.sh
      script:
        - travis_retry ./scripts/if_changed.sh ./scripts/build.sh $PROJECT $PLATFORM

    - stage: test
      osx_image: xcode10.3
      env:
        - PROJECT=InAppMessaging PLATFORM=iOS METHOD=xcodebuild
      before_install:
        - ./scripts/if_changed.sh ./scripts/install_prereqs.sh
      script:
        - travis_retry ./scripts/if_changed.sh ./scripts/build.sh $PROJECT $PLATFORM

    - stage: test
      if: type = cron
      env:
        - PROJECT=InAppMessaging PLATFORM=iPad METHOD=xcodebuild
      before_install:
        - ./scripts/if_changed.sh ./scripts/install_prereqs.sh
      script:
        - travis_retry ./scripts/if_changed.sh ./scripts/build.sh $PROJECT $PLATFORM

    - stage: test
      osx_image: xcode10.3
      env:
        - PROJECT=Firestore PLATFORM=iOS METHOD=xcodebuild
      before_install:
        - ./scripts/if_changed.sh ./scripts/install_prereqs.sh
      script:
        - travis_retry ./scripts/if_changed.sh ./scripts/build.sh $PROJECT $PLATFORM $METHOD

    - stage: test
      env:
        - PROJECT=GoogleUtilities METHOD=pod-lib-lint
      script:
        - travis_retry ./scripts/if_changed.sh ./scripts/pod_lib_lint.rb GoogleUtilities.podspec

    - stage: test
      osx_image: xcode10.3
      env:
        - PROJECT=GoogleUtilities METHOD=pod-lib-lint
      script:
        - travis_retry ./scripts/if_changed.sh ./scripts/pod_lib_lint.rb GoogleUtilities.podspec --platforms=ios
        - travis_retry ./scripts/if_changed.sh ./scripts/pod_lib_lint.rb GoogleUtilities.podspec --platforms=tvos
        - travis_retry ./scripts/if_changed.sh ./scripts/pod_lib_lint.rb GoogleUtilities.podspec --platforms=macos

    - stage: test
      if: type = cron
      env:
        - PROJECT=GoogleUtilitiesCron METHOD=pod-lib-lint
      script:

        - travis_retry ./scripts/pod_lib_lint.rb GoogleUtilities.podspec --use-libraries --platforms=ios
        - travis_retry ./scripts/pod_lib_lint.rb GoogleUtilities.podspec --use-libraries --platforms=tvos
        - travis_retry ./scripts/pod_lib_lint.rb GoogleUtilities.podspec --use-libraries --platforms=macos
        - travis_retry ./scripts/pod_lib_lint.rb GoogleUtilities.podspec --use-modular-headers --platforms=ios
        - travis_retry ./scripts/pod_lib_lint.rb GoogleUtilities.podspec --use-modular-headers --platforms=tvos
        - travis_retry ./scripts/pod_lib_lint.rb GoogleUtilities.podspec --use-modular-headers --platforms=macos

    - stage: test
      env:
        - PROJECT=GoogleUtilitiesComponents METHOD=pod-lib-lint
      script:
        - travis_retry ./scripts/if_changed.sh ./scripts/pod_lib_lint.rb GoogleUtilitiesComponents.podspec

    - stage: test
      osx_image: xcode10.3
      env:
        - PROJECT=GoogleUtilitiesComponents METHOD=pod-lib-lint
      script:
        - travis_retry ./scripts/if_changed.sh ./scripts/pod_lib_lint.rb GoogleUtilitiesComponents.podspec

    - stage: test
      if: type = cron
      env:
        - PROJECT=GoogleUtilitiesComponentsCron METHOD=pod-lib-lint
      script:
        - travis_retry ./scripts/pod_lib_lint.rb GoogleUtilitiesComponents.podspec --use-libraries
        - travis_retry ./scripts/pod_lib_lint.rb GoogleUtilitiesComponents.podspec --use-modular-headers

    - stage: test
      env:
        - PROJECT=Firebase METHOD=pod-lib-lint
      script:
        - travis_retry ./scripts/if_changed.sh ./scripts/pod_lib_lint.rb FirebaseInAppMessaging.podspec

    # pod lib lint to check build and warnings for static library build - only on cron jobs
    - stage: test
      if: type = cron
      env:
        - PROJECT=InAppMessagingCron METHOD=pod-lib-lint
      script:
        - travis_retry ./scripts/pod_lib_lint.rb FirebaseInAppMessaging.podspec --use-libraries
        - travis_retry ./scripts/pod_lib_lint.rb FirebaseInAppMessaging.podspec --use-modular-headers

    - stage: test
      osx_image: xcode10.3
      env:
        - PROJECT=GoogleDataTransport METHOD=pod-lib-lint
      script:
        - travis_retry ./scripts/if_changed.sh ./scripts/pod_lib_lint.rb GoogleDataTransport.podspec --platforms=ios

    # Validate Cocoapods configurations
    # This may take long time, so we would like to run it only once all other tests pass
    # Validate Cocoapods 1.7.0 compatibility
    - stage: test
      if: type = cron
      env:
        - POD_CONFIG_DIR=Cocoapods1_7_0_multiprojects_frameworks
      script:
        - travis_retry ./CocoapodsIntegrationTest/scripts/build_with_environment.sh --gemfile=./CocoapodsIntegrationTest/TestEnvironments/${POD_CONFIG_DIR}/Gemfile --podfile=./CocoapodsIntegrationTest/TestEnvironments/${POD_CONFIG_DIR}/Podfile

    - stage: test
      if: type = cron
      env:
        - POD_CONFIG_DIR=Cocoapods1_7_0_frameworks
      script:
        - travis_retry ./CocoapodsIntegrationTest/scripts/build_with_environment.sh --gemfile=./CocoapodsIntegrationTest/TestEnvironments/${POD_CONFIG_DIR}/Gemfile --podfile=./CocoapodsIntegrationTest/TestEnvironments/${POD_CONFIG_DIR}/Podfile

    - stage: test
      if: type = cron
      env:
        - POD_CONFIG_DIR=Cocoapods1_7_0_multiprojects_staticLibs
      script:
        - travis_retry ./CocoapodsIntegrationTest/scripts/build_with_environment.sh --gemfile=./CocoapodsIntegrationTest/TestEnvironments/${POD_CONFIG_DIR}/Gemfile --podfile=./CocoapodsIntegrationTest/TestEnvironments/${POD_CONFIG_DIR}/Podfile

    - stage: test
      if: type = cron
      env:
        - POD_CONFIG_DIR=Cocoapods1_7_0_staticLibs
      script:
        - travis_retry ./CocoapodsIntegrationTest/scripts/build_with_environment.sh --gemfile=./CocoapodsIntegrationTest/TestEnvironments/${POD_CONFIG_DIR}/Gemfile --podfile=./CocoapodsIntegrationTest/TestEnvironments/${POD_CONFIG_DIR}/Podfile

    # Validate Cocoapods 1.6.1 compatibility
    - stage: test
      if: type = cron
      env:
        - POD_CONFIG_DIR=Cocoapods1_6_1_frameworks
      script:
        - travis_retry ./CocoapodsIntegrationTest/scripts/build_with_environment.sh --gemfile=./CocoapodsIntegrationTest/TestEnvironments/${POD_CONFIG_DIR}/Gemfile --podfile=./CocoapodsIntegrationTest/TestEnvironments/${POD_CONFIG_DIR}/Podfile

    - stage: test
      if: type = cron
      env:
        - POD_CONFIG_DIR=Cocoapods1_6_1_staticLibs
      script:
        - travis_retry ./CocoapodsIntegrationTest/scripts/build_with_environment.sh --gemfile=./CocoapodsIntegrationTest/TestEnvironments/${POD_CONFIG_DIR}/Gemfile --podfile=./CocoapodsIntegrationTest/TestEnvironments/${POD_CONFIG_DIR}/Podfile

  allow_failures:
    # Run fuzz tests only on cron jobs.
    - stage: test
      if: type = cron
      env:
        - PROJECT=Firestore PLATFORM=iOS METHOD=fuzz
      before_install:
        - ./scripts/install_prereqs.sh
      script:
        # The travis_wait is necessary because fuzzing runs for 40 minutes.
        - travis_wait 45 ./scripts/fuzzing_ci.sh

branches:
  only:
    - master
    - md-floc-master<|MERGE_RESOLUTION|>--- conflicted
+++ resolved
@@ -66,48 +66,6 @@
         - travis_retry ./scripts/if_changed.sh ./scripts/pod_lib_lint.rb FirebaseInstanceID.podspec --platforms=ios
 
     - stage: test
-<<<<<<< HEAD
-      if: type = cron
-      env:
-        - PROJECT=InstanceIDCron METHOD=pod-lib-lint
-        - FIR_IID_INTEGRATION_TESTS_REQUIRED=$(if [[ "$TRAVIS_PULL_REQUEST" == "false" || "$TRAVIS_PULL_REQUEST_SLUG" == "$TRAVIS_REPO_SLUG" ]]; then echo "1"; else echo "0"; fi)
-      before_install:
-        - ./scripts/if_changed.sh ./scripts/install_prereqs.sh
-      script:
-        - travis_retry ./scripts/pod_lib_lint.rb FirebaseInstanceID.podspec --platforms=ios --use-libraries
-        - travis_retry ./scripts/pod_lib_lint.rb FirebaseInstanceID.podspec --platforms=tvos --use-libraries
-        - travis_retry ./scripts/pod_lib_lint.rb FirebaseInstanceID.podspec --platforms=macos --use-libraries
-        - travis_retry ./scripts/pod_lib_lint.rb FirebaseInstanceID.podspec --platforms=ios --use-modular-headers
-        - travis_retry ./scripts/pod_lib_lint.rb FirebaseInstanceID.podspec --platforms=tvos --use-modular-headers
-        - travis_retry ./scripts/pod_lib_lint.rb FirebaseInstanceID.podspec --platforms=macos --use-modular-headers
-
-    - stage: test
-      if: type = cron
-      env:
-        - PROJECT=Segmentation PLATFORM=all METHOD=pod-lib-lint
-      before_install:
-        - ./scripts/if_changed.sh ./scripts/install_prereqs.sh
-      script:
-        - travis_retry ./scripts/if_changed.sh ./scripts/pod_lib_lint.rb FirebaseSegmentation.podspec
-        - travis_retry ./scripts/if_changed.sh ./scripts/pod_lib_lint.rb FirebaseSegmentation.podspec --use-libraries
-        - travis_retry ./scripts/if_changed.sh ./scripts/pod_lib_lint.rb FirebaseSegmentation.podspec --use-modular-headers
-
-    - stage: test
-      env:
-        - PROJECT=Database PLATFORM=all METHOD=xcodebuild QUICKSTART=Database
-      before_install:
-        - ./scripts/if_changed.sh ./scripts/install_prereqs.sh
-      script:
-        - travis_retry ./scripts/if_changed.sh ./scripts/build.sh $PROJECT $PLATFORM
-        # The pod lib lint tests are fast enough that it's not worth a separate stage.
-        - travis_retry ./scripts/if_changed.sh ./scripts/pod_lib_lint.rb FirebaseDatabase.podspec --skip-tests --platforms=ios
-        - travis_retry ./scripts/if_changed.sh ./scripts/test_quickstart.sh Database
-        - travis_retry ./scripts/if_changed.sh ./scripts/pod_lib_lint.rb FirebaseDatabase.podspec --skip-tests --platforms=tvos
-        - travis_retry ./scripts/if_changed.sh ./scripts/pod_lib_lint.rb FirebaseDatabase.podspec --skip-tests --platforms=macos
-
-    - stage: test
-=======
->>>>>>> efab7493
       osx_image: xcode10.3
       env:
         - PROJECT=Database PLATFORM=all METHOD=xcodebuild
