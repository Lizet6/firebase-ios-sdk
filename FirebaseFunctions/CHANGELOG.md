--- conflicted
+++ resolved
@@ -1,11 +1,9 @@
-<<<<<<< HEAD
 # v9.0.0
 - [changed] Backported Callable async/await APIs to iOS 13, etc. (#9483).
-=======
+
 # v8.15.0
 - [deprecated] The global variables `FIRFunctionsErrorDomain` and `FIRFunctionsErrorDetailsKey` are
   deprecated and will be removed in v9.0.0. (#9569)
->>>>>>> 111d8d6a
 
 # v8.9.0
 - [fixed] Add watchOS support for Swift Package Manager (#8864).
