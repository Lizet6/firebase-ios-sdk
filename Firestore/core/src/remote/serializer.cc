/*
 * Copyright 2018 Google
 *
 * Licensed under the Apache License, Version 2.0 (the "License");
 * you may not use this file except in compliance with the License.
 * You may obtain a copy of the License at
 *
 *      http://www.apache.org/licenses/LICENSE-2.0
 *
 * Unless required by applicable law or agreed to in writing, software
 * distributed under the License is distributed on an "AS IS" BASIS,
 * WITHOUT WARRANTIES OR CONDITIONS OF ANY KIND, either express or implied.
 * See the License for the specific language governing permissions and
 * limitations under the License.
 */

#include "Firestore/core/src/remote/serializer.h"

#include <pb_decode.h>
#include <pb_encode.h>

#include <algorithm>
#include <functional>
#include <limits>
#include <map>
#include <set>
#include <string>
#include <utility>

#include "Firestore/Protos/nanopb/google/firestore/v1/document.nanopb.h"
#include "Firestore/Protos/nanopb/google/firestore/v1/firestore.nanopb.h"
#include "Firestore/core/include/firebase/firestore/firestore_errors.h"
#include "Firestore/core/include/firebase/firestore/timestamp.h"
#include "Firestore/core/src/core/bound.h"
#include "Firestore/core/src/core/field_filter.h"
#include "Firestore/core/src/core/query.h"
#include "Firestore/core/src/local/target_data.h"
#include "Firestore/core/src/model/delete_mutation.h"
#include "Firestore/core/src/model/field_path.h"
#include "Firestore/core/src/model/mutable_document.h"
#include "Firestore/core/src/model/patch_mutation.h"
#include "Firestore/core/src/model/resource_path.h"
#include "Firestore/core/src/model/server_timestamp_util.h"
#include "Firestore/core/src/model/set_mutation.h"
#include "Firestore/core/src/model/value_util.h"
#include "Firestore/core/src/model/verify_mutation.h"
#include "Firestore/core/src/nanopb/byte_string.h"
#include "Firestore/core/src/nanopb/nanopb_util.h"
#include "Firestore/core/src/nanopb/reader.h"
#include "Firestore/core/src/nanopb/writer.h"
#include "Firestore/core/src/timestamp_internal.h"
#include "Firestore/core/src/util/hard_assert.h"
#include "Firestore/core/src/util/status.h"
#include "Firestore/core/src/util/statusor.h"
#include "Firestore/core/src/util/string_format.h"
#include "absl/algorithm/container.h"
#include "absl/types/span.h"

namespace firebase {
namespace firestore {
namespace remote {

using core::Bound;
using core::CollectionGroupId;
using core::Direction;
using core::FieldFilter;
using core::Filter;
using core::FilterList;
using core::OrderBy;
using core::OrderByList;
using core::Query;
using core::Target;
using local::QueryPurpose;
using local::TargetData;
using model::ArrayTransform;
using model::DatabaseId;
using model::DeepClone;
using model::DeleteMutation;
using model::DocumentKey;
using model::EncodeServerTimestamp;
using model::FieldMask;
using model::FieldPath;
using model::FieldTransform;
using model::IsNaNValue;
using model::IsNullValue;
using model::MutableDocument;
using model::Mutation;
using model::MutationResult;
using model::NaNValue;
using model::NullValue;
using model::NumericIncrementTransform;
using model::ObjectValue;
using model::PatchMutation;
using model::Precondition;
using model::ResourcePath;
using model::ServerTimestampTransform;
using model::SetMutation;
using model::SnapshotVersion;
using model::TargetId;
using model::TransformOperation;
using model::VerifyMutation;
using nanopb::ByteString;
using nanopb::CheckedSize;
using nanopb::MakeArray;
using nanopb::MakeStringView;
using nanopb::ReleaseFieldOwnership;
using nanopb::SafeReadBoolean;
<<<<<<< HEAD
using nanopb::SetRepeatedField;
using nanopb::Writer;
=======
>>>>>>> 9371d2fa
using remote::WatchChange;
using util::ReadContext;
using util::Status;
using util::StatusOr;
using util::StringFormat;

pb_bytes_array_t* Serializer::EncodeString(const std::string& str) {
  return nanopb::MakeBytesArray(str);
}

std::string Serializer::DecodeString(const pb_bytes_array_t* str) {
  return nanopb::MakeString(str);
}

namespace {

/**
 * Creates the prefix for a fully qualified resource path, without a local path
 * on the end.
 */
ResourcePath DatabaseName(const DatabaseId& database_id) {
  return ResourcePath{"projects", database_id.project_id(), "databases",
                      database_id.database_id()};
}

/**
 * Validates that a path has a prefix that looks like a valid encoded
 * database ID.
 */
bool IsValidResourceName(const ResourcePath& path) {
  // Resource names have at least 4 components (project ID, database ID)
  // and commonly the (root) resource type, e.g. documents
  return path.size() >= 4 && path[0] == "projects" && path[2] == "databases";
}

/**
 * Decodes a fully qualified resource name into a resource path and validates
 * that there is a project and database encoded in the path along with a local
 * path.
 */
ResourcePath ExtractLocalPathFromResourceName(
    ReadContext* context, const ResourcePath& resource_name) {
  if (resource_name.size() <= 4 || resource_name[4] != "documents") {
    context->Fail(StringFormat("Tried to deserialize invalid key %s",
                               resource_name.CanonicalString()));
    return ResourcePath{};
  }
  return resource_name.PopFirst(5);
}

Filter InvalidFilter() {
  // The exact value doesn't matter. Note that there's no way to create the base
  // class `Filter`, so it has to be one of the derived classes.
  return FieldFilter::Create({}, {}, {});
}

FieldPath InvalidFieldPath() {
  return FieldPath::EmptyPath();
}

}  // namespace

Serializer::Serializer(DatabaseId database_id)
    : database_id_(std::move(database_id)) {
}

pb_bytes_array_t* Serializer::EncodeDatabaseName() const {
  return EncodeString(DatabaseName(database_id_).CanonicalString());
}

<<<<<<< HEAD
=======
google_firestore_v1_Value Serializer::EncodeFieldValue(
    const FieldValue& field_value) const {
  switch (field_value.type()) {
    case FieldValue::Type::Null:
      return EncodeNull();

    case FieldValue::Type::Boolean:
      return EncodeBoolean(field_value.boolean_value());

    case FieldValue::Type::Integer:
      return EncodeInteger(field_value.integer_value());

    case FieldValue::Type::Double:
      return EncodeDouble(field_value.double_value());

    case FieldValue::Type::Timestamp:
      return EncodeTimestampValue(field_value.timestamp_value());

    case FieldValue::Type::String:
      return EncodeStringValue(field_value.string_value());

    case FieldValue::Type::Blob:
      return EncodeBlob(field_value.blob_value());

    case FieldValue::Type::Reference:
      return EncodeReference(field_value.reference_value());

    case FieldValue::Type::GeoPoint:
      return EncodeGeoPoint(field_value.geo_point_value());

    case FieldValue::Type::Array: {
      google_firestore_v1_Value result{};
      result.which_value_type = google_firestore_v1_Value_array_value_tag;
      result.array_value = EncodeArray(field_value.array_value());
      return result;
    }

    case FieldValue::Type::Object: {
      google_firestore_v1_Value result{};
      result.which_value_type = google_firestore_v1_Value_map_value_tag;
      result.map_value = EncodeMapValue(ObjectValue(field_value));
      return result;
    }

    case FieldValue::Type::ServerTimestamp:
      HARD_FAIL("Unhandled type %s on %s", field_value.type(),
                field_value.ToString());
  }
  UNREACHABLE();
}

google_firestore_v1_Value Serializer::EncodeNull() const {
  google_firestore_v1_Value result{};
  result.which_value_type = google_firestore_v1_Value_null_value_tag;
  result.null_value = google_protobuf_NullValue_NULL_VALUE;
  return result;
}

google_firestore_v1_Value Serializer::EncodeBoolean(bool value) const {
  google_firestore_v1_Value result{};
  result.which_value_type = google_firestore_v1_Value_boolean_value_tag;
  result.boolean_value = value;
  return result;
}

google_firestore_v1_Value Serializer::EncodeInteger(int64_t value) const {
  google_firestore_v1_Value result{};
  result.which_value_type = google_firestore_v1_Value_integer_value_tag;
  result.integer_value = value;
  return result;
}

google_firestore_v1_Value Serializer::EncodeDouble(double value) const {
  google_firestore_v1_Value result{};
  result.which_value_type = google_firestore_v1_Value_double_value_tag;
  result.double_value = value;
  return result;
}

google_firestore_v1_Value Serializer::EncodeTimestampValue(
    Timestamp value) const {
  google_firestore_v1_Value result{};
  result.which_value_type = google_firestore_v1_Value_timestamp_value_tag;
  result.timestamp_value = EncodeTimestamp(value);
  return result;
}

google_firestore_v1_Value Serializer::EncodeStringValue(
    const std::string& value) const {
  google_firestore_v1_Value result{};
  result.which_value_type = google_firestore_v1_Value_string_value_tag;
  result.string_value = EncodeString(value);
  return result;
}

google_firestore_v1_Value Serializer::EncodeBlob(
    const nanopb::ByteString& value) const {
  google_firestore_v1_Value result{};
  result.which_value_type = google_firestore_v1_Value_bytes_value_tag;
  // Copy the blob so that pb_release can do the right thing.
  result.bytes_value = nanopb::CopyBytesArray(value.get());
  return result;
}

google_firestore_v1_Value Serializer::EncodeReference(
    const FieldValue::Reference& value) const {
  HARD_ASSERT(database_id_ == value.database_id(),
              "Database %s cannot encode reference from %s",
              database_id_.ToString(), value.database_id().ToString());

  google_firestore_v1_Value result{};
  result.which_value_type = google_firestore_v1_Value_reference_value_tag;
  result.reference_value =
      EncodeResourceName(value.database_id(), value.key().path());

  return result;
}

google_firestore_v1_Value Serializer::EncodeGeoPoint(
    const GeoPoint& value) const {
  google_firestore_v1_Value result{};
  result.which_value_type = google_firestore_v1_Value_geo_point_value_tag;

  google_type_LatLng geo_point{};
  geo_point.latitude = value.latitude();
  geo_point.longitude = value.longitude();
  result.geo_point_value = geo_point;

  return result;
}

FieldValue::Map::value_type Serializer::DecodeFieldsEntry(
    ReadContext* context,
    const google_firestore_v1_Document_FieldsEntry& fields) const {
  std::string key = DecodeString(fields.key);
  FieldValue value = DecodeFieldValue(context, fields.value);

  if (key.empty()) {
    context->Fail(
        "Invalid message: Empty key while decoding a Map field value.");
    return {};
  }

  return FieldValue::Map::value_type{std::move(key), std::move(value)};
}

ObjectValue Serializer::DecodeFields(
    ReadContext* context,
    size_t count,
    const google_firestore_v1_Document_FieldsEntry* fields) const {
  FieldValue::Map result;
  for (size_t i = 0; i < count; i++) {
    FieldValue::Map::value_type kv = DecodeFieldsEntry(context, fields[i]);
    result = result.insert(std::move(kv.first), std::move(kv.second));
  }

  return ObjectValue::FromMap(result);
}

FieldValue::Map Serializer::DecodeMapValue(
    ReadContext* context, const google_firestore_v1_MapValue& map_value) const {
  FieldValue::Map result;

  for (size_t i = 0; i < map_value.fields_count; i++) {
    std::string key = DecodeString(map_value.fields[i].key);
    FieldValue value = DecodeFieldValue(context, map_value.fields[i].value);
    if (!context->status().ok()) {
      return FieldValue::Map{};
    }

    result = result.insert(key, value);
  }

  return result;
}

FieldValue Serializer::DecodeFieldValue(
    ReadContext* context, const google_firestore_v1_Value& msg) const {
  switch (msg.which_value_type) {
    case google_firestore_v1_Value_null_value_tag:
      if (msg.null_value != google_protobuf_NullValue_NULL_VALUE) {
        context->Fail(
            "Input proto bytes cannot be parsed (invalid null value)");
      }
      return FieldValue::Null();

    case google_firestore_v1_Value_boolean_value_tag: {
      return FieldValue::FromBoolean(SafeReadBoolean(msg.boolean_value));
    }

    case google_firestore_v1_Value_integer_value_tag:
      return FieldValue::FromInteger(msg.integer_value);

    case google_firestore_v1_Value_double_value_tag:
      return FieldValue::FromDouble(msg.double_value);

    case google_firestore_v1_Value_timestamp_value_tag: {
      return FieldValue::FromTimestamp(
          DecodeTimestamp(context, msg.timestamp_value));
    }

    case google_firestore_v1_Value_string_value_tag:
      return FieldValue::FromString(DecodeString(msg.string_value));

    case google_firestore_v1_Value_bytes_value_tag:
      return FieldValue::FromBlob(ByteString(msg.bytes_value));

    case google_firestore_v1_Value_reference_value_tag:
      return DecodeReference(context, msg.reference_value);

    case google_firestore_v1_Value_geo_point_value_tag:
      return FieldValue::FromGeoPoint(
          DecodeGeoPoint(context, msg.geo_point_value));

    case google_firestore_v1_Value_array_value_tag:
      return FieldValue::FromArray(DecodeArray(context, msg.array_value));

    case google_firestore_v1_Value_map_value_tag: {
      return FieldValue::FromMap(DecodeMapValue(context, msg.map_value));
    }

    default:
      context->Fail(StringFormat("Invalid type while decoding FieldValue: %s",
                                 msg.which_value_type));
      return FieldValue::Null();
  }

  UNREACHABLE();
}

>>>>>>> 9371d2fa
pb_bytes_array_t* Serializer::EncodeKey(const DocumentKey& key) const {
  return EncodeResourceName(database_id_, key.path());
}

void Serializer::ValidateDocumentKeyPath(
    ReadContext* context, const ResourcePath& resource_name) const {
  if (resource_name.size() < 5) {
    context->Fail(
        StringFormat("Attempted to decode invalid key: '%s'. Should have at "
                     "least 5 segments.",
                     resource_name.CanonicalString()));
  } else if (resource_name[1] != database_id_.project_id()) {
    context->Fail(
        StringFormat("Tried to deserialize key from different project. "
                     "Expected: '%s'. Found: '%s'. (Full key: '%s')",
                     database_id_.project_id(), resource_name[1],
                     resource_name.CanonicalString()));
  } else if (resource_name[3] != database_id_.database_id()) {
    context->Fail(
        StringFormat("Tried to deserialize key from different database. "
                     "Expected: '%s'. Found: '%s'. (Full key: '%s')",
                     database_id_.database_id(), resource_name[3],
                     resource_name.CanonicalString()));
  }
}

DocumentKey Serializer::DecodeKey(ReadContext* context,
                                  const pb_bytes_array_t* name) const {
  ResourcePath resource_name =
      DecodeResourceName(context, MakeStringView(name));
  ValidateDocumentKeyPath(context, resource_name);

  return DecodeKey(context, resource_name);
}

DocumentKey Serializer::DecodeKey(ReadContext* context,
                                  const ResourcePath& resource_name) const {
  ResourcePath local_path =
      ExtractLocalPathFromResourceName(context, resource_name);

  if (!DocumentKey::IsDocumentKey(local_path)) {
    context->Fail(StringFormat("Invalid document key path: %s",
                               local_path.CanonicalString()));
  }

  // Avoid assertion failures in DocumentKey if local_path is invalid.
  if (!context->status().ok()) return DocumentKey{};
  return DocumentKey{std::move(local_path)};
}

pb_bytes_array_t* Serializer::EncodeQueryPath(const ResourcePath& path) const {
  return EncodeResourceName(database_id_, path);
}

ResourcePath Serializer::DecodeQueryPath(ReadContext* context,
                                         absl::string_view name) const {
  ResourcePath resource = DecodeResourceName(context, name);
  if (resource.size() == 4) {
    // In v1beta1 queries for collections at the root did not have a trailing
    // "/documents". In v1 all resource paths contain "/documents". Preserve the
    // ability to read the v1beta1 form for compatibility with queries persisted
    // in the local target cache.
    return ResourcePath::Empty();
  } else {
    return ExtractLocalPathFromResourceName(context, resource);
  }
}

pb_bytes_array_t* Serializer::EncodeResourceName(
    const DatabaseId& database_id, const ResourcePath& path) const {
  return Serializer::EncodeString(DatabaseName(database_id)
                                      .Append("documents")
                                      .Append(path)
                                      .CanonicalString());
}

ResourcePath Serializer::DecodeResourceName(ReadContext* context,
                                            absl::string_view encoded) const {
  auto resource = ResourcePath::FromStringView(encoded);
  if (!IsValidResourceName(resource)) {
    context->Fail(StringFormat("Tried to deserialize an invalid key: %s",
                               resource.CanonicalString()));
  }
  return resource;
}

google_firestore_v1_Document Serializer::EncodeDocument(
    const DocumentKey& key, const ObjectValue& object_value) const {
  google_firestore_v1_Document result{};

  result.name = EncodeKey(key);

  // Encode Document.fields (unless it's empty)
  const google_firestore_v1_MapValue& map_value = object_value.Get().map_value;
  SetRepeatedField(
      &result.fields, &result.fields_count,
      absl::Span<google_firestore_v1_MapValue_FieldsEntry>(
          map_value.fields, map_value.fields_count),
      [](const google_firestore_v1_MapValue_FieldsEntry& entry) {
        // TODO(mrschmidt): Figure out how to remove this copy
        return google_firestore_v1_Document_FieldsEntry{
            nanopb::MakeBytesArray(entry.key->bytes, entry.key->size),
            DeepClone(entry.value)};
      });

  // Skip Document.create_time and Document.update_time, since they're
  // output-only fields.

  return result;
}

MutableDocument Serializer::DecodeMaybeDocument(
    ReadContext* context,
    google_firestore_v1_BatchGetDocumentsResponse& response) const {
  switch (response.which_result) {
    case google_firestore_v1_BatchGetDocumentsResponse_found_tag:
      return DecodeFoundDocument(context, response);
    case google_firestore_v1_BatchGetDocumentsResponse_missing_tag:
      return DecodeMissingDocument(context, response);
    default:
      context->Fail(
          StringFormat("Unknown result case: %s", response.which_result));
      return MutableDocument::InvalidDocument({});
  }

  UNREACHABLE();
}

MutableDocument Serializer::DecodeFoundDocument(
    ReadContext* context,
    google_firestore_v1_BatchGetDocumentsResponse& response) const {
  HARD_ASSERT(response.which_result ==
                  google_firestore_v1_BatchGetDocumentsResponse_found_tag,
              "Tried to deserialize a found document from a missing document.");

  DocumentKey key = DecodeKey(context, response.found.name);
  ObjectValue value = ObjectValue::FromFieldsEntry(response.found.fields,
                                                   response.found.fields_count);
  SnapshotVersion version = DecodeVersion(context, response.found.update_time);

  if (version == SnapshotVersion::None()) {
    context->Fail("Got a document response with no snapshot version");
  }

  return MutableDocument::FoundDocument(std::move(key), version,
                                        std::move(value));
}

MutableDocument Serializer::DecodeMissingDocument(
    ReadContext* context,
    const google_firestore_v1_BatchGetDocumentsResponse& response) const {
  HARD_ASSERT(response.which_result ==
                  google_firestore_v1_BatchGetDocumentsResponse_missing_tag,
              "Tried to deserialize a missing document from a found document.");

  DocumentKey key = DecodeKey(context, response.missing);
  SnapshotVersion version = DecodeVersion(context, response.read_time);

  if (version == SnapshotVersion::None()) {
    context->Fail("Got a no document response with no snapshot version");
  }

  return MutableDocument::NoDocument(std::move(key), version);
}

google_firestore_v1_Write Serializer::EncodeMutation(
    const Mutation& mutation) const {
  HARD_ASSERT(mutation.is_valid(), "Invalid mutation encountered.");
  google_firestore_v1_Write result{};

  if (!mutation.precondition().is_none()) {
    result.has_current_document = true;
    result.current_document = EncodePrecondition(mutation.precondition());
  }

  SetRepeatedField(&result.update_transforms, &result.update_transforms_count,
                   mutation.field_transforms(), [&](const FieldTransform& t) {
                     return EncodeFieldTransform(t);
                   });

  switch (mutation.type()) {
    case Mutation::Type::Set: {
      result.which_operation = google_firestore_v1_Write_update_tag;
      result.update = EncodeDocument(
          mutation.key(), static_cast<const SetMutation&>(mutation).value());
      return result;
    }

    case Mutation::Type::Patch: {
      result.which_operation = google_firestore_v1_Write_update_tag;
      auto patch_mutation = static_cast<const PatchMutation&>(mutation);
      result.update = EncodeDocument(mutation.key(), patch_mutation.value());
      // Note: the fact that this field is set (even if the mask is empty) is
      // what makes the backend treat this as a patch mutation, not a set
      // mutation.
      result.has_update_mask = true;
      if (patch_mutation.mask().size() != 0) {
        result.update_mask = EncodeFieldMask(patch_mutation.mask());
      }
      return result;
    }

    case Mutation::Type::Delete: {
      result.which_operation = google_firestore_v1_Write_delete_tag;
      result.delete_ = EncodeKey(mutation.key());
      return result;
    }

    case Mutation::Type::Verify: {
      result.which_operation = google_firestore_v1_Write_verify_tag;
      result.verify = EncodeKey(mutation.key());
      return result;
    }
  }

  UNREACHABLE();
}

Mutation Serializer::DecodeMutation(ReadContext* context,
                                    google_firestore_v1_Write& mutation) const {
  auto precondition = Precondition::None();
  if (mutation.has_current_document) {
    precondition = DecodePrecondition(context, mutation.current_document);
  }

  std::vector<FieldTransform> field_transforms;
  for (size_t i = 0; i < mutation.update_transforms_count; i++) {
    field_transforms.push_back(
        DecodeFieldTransform(context, mutation.update_transforms[i]));
  }

  switch (mutation.which_operation) {
    case google_firestore_v1_Write_update_tag: {
      DocumentKey key = DecodeKey(context, mutation.update.name);
      ObjectValue value = ObjectValue::FromFieldsEntry(
          mutation.update.fields, mutation.update.fields_count);
      if (mutation.has_update_mask) {
        FieldMask mask = DecodeFieldMask(context, mutation.update_mask);
        return PatchMutation(std::move(key), std::move(value), std::move(mask),
                             std::move(precondition),
                             std::move(field_transforms));
      } else {
        return SetMutation(std::move(key), std::move(value),
                           std::move(precondition),
                           std::move(field_transforms));
      }
    }

    case google_firestore_v1_Write_delete_tag:
      return DeleteMutation(DecodeKey(context, mutation.delete_),
                            std::move(precondition));

    case google_firestore_v1_Write_verify_tag: {
      return VerifyMutation(DecodeKey(context, mutation.verify),
                            std::move(precondition));
    }

    default:
      context->Fail(StringFormat("Unknown mutation operation: %s",
                                 mutation.which_operation));
      return {};
  }

  UNREACHABLE();
}

/* static */
google_firestore_v1_Precondition Serializer::EncodePrecondition(
    const Precondition& precondition) {
  google_firestore_v1_Precondition result{};

  switch (precondition.type()) {
    case Precondition::Type::None:
      HARD_FAIL("Can't serialize an empty precondition");

    case Precondition::Type::UpdateTime:
      result.which_condition_type =
          google_firestore_v1_Precondition_update_time_tag;
      result.update_time = EncodeVersion(precondition.update_time());
      return result;

    case Precondition::Type::Exists:
      result.which_condition_type = google_firestore_v1_Precondition_exists_tag;
      result.exists = precondition.exists();
      return result;
  }

  UNREACHABLE();
}

/* static */
Precondition Serializer::DecodePrecondition(
    ReadContext* context,
    const google_firestore_v1_Precondition& precondition) {
  switch (precondition.which_condition_type) {
    // 0 => type unset. nanopb doesn't provide a constant for this, so we use a
    // raw integer.
    case 0:
      return Precondition::None();
    case google_firestore_v1_Precondition_exists_tag: {
      // TODO(rsgowman): Refactor with other instance of bit_cast.

      // Due to the nanopb implementation, precondition.exists could be an
      // integer other than 0 or 1, (such as 2). This leads to undefined
      // behaviour when it's read as a boolean. eg. on at least gcc, the value
      // is treated as both true *and* false. So we'll instead memcpy to an
      // integer (via absl::bit_cast) and compare with 0.
      int bool_as_int = absl::bit_cast<int8_t>(precondition.exists);
      return Precondition::Exists(bool_as_int != 0);
    }
    case google_firestore_v1_Precondition_update_time_tag:
      return Precondition::UpdateTime(
          DecodeVersion(context, precondition.update_time));
  }

  context->Fail(StringFormat("Unknown Precondition type: %s",
                             precondition.which_condition_type));
  return Precondition::None();
}

/* static */
google_firestore_v1_DocumentMask Serializer::EncodeFieldMask(
    const FieldMask& mask) {
  google_firestore_v1_DocumentMask result{};
  SetRepeatedField(
      &result.field_paths, &result.field_paths_count, mask,
      [&](const FieldPath& path) { return EncodeFieldPath(path); });
  return result;
}

/* static */
FieldMask Serializer::DecodeFieldMask(
    ReadContext* context, const google_firestore_v1_DocumentMask& mask) {
  std::set<FieldPath> fields;
  for (size_t i = 0; i < mask.field_paths_count; i++) {
    fields.insert(DecodeFieldPath(context, mask.field_paths[i]));
  }
  return FieldMask(std::move(fields));
}

google_firestore_v1_DocumentTransform_FieldTransform
Serializer::EncodeFieldTransform(const FieldTransform& field_transform) const {
  using Type = TransformOperation::Type;

  google_firestore_v1_DocumentTransform_FieldTransform proto{};
  proto.field_path = EncodeFieldPath(field_transform.path());

  switch (field_transform.transformation().type()) {
    case Type::ServerTimestamp:
      proto.which_transform_type =
          google_firestore_v1_DocumentTransform_FieldTransform_set_to_server_value_tag;  // NOLINT
      proto.set_to_server_value =
          google_firestore_v1_DocumentTransform_FieldTransform_ServerValue_REQUEST_TIME;  // NOLINT
      return proto;

    case Type::ArrayUnion:
      proto.which_transform_type =
          google_firestore_v1_DocumentTransform_FieldTransform_append_missing_elements_tag;  // NOLINT
      // TODO(mrschmidt): Figure out how to remove this copy
      proto.append_missing_elements = DeepClone(
          ArrayTransform(field_transform.transformation()).elements());
      return proto;

    case Type::ArrayRemove:
      proto.which_transform_type =
          google_firestore_v1_DocumentTransform_FieldTransform_remove_all_from_array_tag;  // NOLINT
      // TODO(mrschmidt): Figure out how to remove this copy
      proto.remove_all_from_array = DeepClone(
          ArrayTransform(field_transform.transformation()).elements());
      return proto;

    case Type::Increment: {
      proto.which_transform_type =
          google_firestore_v1_DocumentTransform_FieldTransform_increment_tag;
      const auto& increment = static_cast<const NumericIncrementTransform&>(
          field_transform.transformation());
      proto.increment = increment.operand();
      return proto;
    }
  }

  UNREACHABLE();
}

FieldTransform Serializer::DecodeFieldTransform(
    ReadContext* context,
    google_firestore_v1_DocumentTransform_FieldTransform& proto) const {
  FieldPath field = DecodeFieldPath(context, proto.field_path);

  switch (proto.which_transform_type) {
    case google_firestore_v1_DocumentTransform_FieldTransform_set_to_server_value_tag: {  // NOLINT
      HARD_ASSERT(
          proto.set_to_server_value ==
              google_firestore_v1_DocumentTransform_FieldTransform_ServerValue_REQUEST_TIME,  // NOLINT
          "Unknown transform setToServerValue: %s", proto.set_to_server_value);

      return FieldTransform(std::move(field), ServerTimestampTransform());
    }

    case google_firestore_v1_DocumentTransform_FieldTransform_append_missing_elements_tag: {  // NOLINT
      FieldTransform field_transform(
          std::move(field), ArrayTransform(TransformOperation::Type::ArrayUnion,
                                           proto.append_missing_elements));
      // Release field ownership to prevent double-freeing. The values are now
      // owned by the FieldTransform.
      proto.append_missing_elements = {};
      return field_transform;
    }

    case google_firestore_v1_DocumentTransform_FieldTransform_remove_all_from_array_tag: {  // NOLINT
      FieldTransform field_transform(
          std::move(field),
          ArrayTransform(TransformOperation::Type::ArrayRemove,
                         proto.remove_all_from_array));
      // Release field ownership to prevent double-freeing. The values are now
      // owned by the FieldTransform.
      proto.append_missing_elements = {};
      return field_transform;
    }

    case google_firestore_v1_DocumentTransform_FieldTransform_increment_tag: {
      return FieldTransform(std::move(field),
                            NumericIncrementTransform(proto.increment));
    }
  }

  UNREACHABLE();
}

google_firestore_v1_Target Serializer::EncodeTarget(
    const TargetData& target_data) const {
  google_firestore_v1_Target result{};
  const Target& target = target_data.target();

  if (target.IsDocumentQuery()) {
    result.which_target_type = google_firestore_v1_Target_documents_tag;
    result.target_type.documents = EncodeDocumentsTarget(target);
  } else {
    result.which_target_type = google_firestore_v1_Target_query_tag;
    result.target_type.query = EncodeQueryTarget(target);
  }

  result.target_id = target_data.target_id();
  if (!target_data.resume_token().empty()) {
    result.which_resume_type = google_firestore_v1_Target_resume_token_tag;
    result.resume_type.resume_token =
        nanopb::CopyBytesArray(target_data.resume_token().get());
  }

  return result;
}

google_firestore_v1_Target_DocumentsTarget Serializer::EncodeDocumentsTarget(
    const core::Target& target) const {
  google_firestore_v1_Target_DocumentsTarget result{};

  result.documents_count = 1;
  result.documents = MakeArray<pb_bytes_array_t*>(result.documents_count);
  result.documents[0] = EncodeQueryPath(target.path());

  return result;
}

Target Serializer::DecodeDocumentsTarget(
    ReadContext* context,
    const google_firestore_v1_Target_DocumentsTarget& proto) const {
  if (proto.documents_count != 1) {
    context->Fail(
        StringFormat("DocumentsTarget contained other than 1 document %s",
                     proto.documents_count));
    return {};
  }

  ResourcePath path =
      DecodeQueryPath(context, DecodeString(proto.documents[0]));
  return Query(std::move(path)).ToTarget();
}

google_firestore_v1_Target_QueryTarget Serializer::EncodeQueryTarget(
    const core::Target& target) const {
  google_firestore_v1_Target_QueryTarget result{};
  result.which_query_type =
      google_firestore_v1_Target_QueryTarget_structured_query_tag;

  pb_size_t from_count = 1;
  result.structured_query.from_count = from_count;
  result.structured_query.from =
      MakeArray<google_firestore_v1_StructuredQuery_CollectionSelector>(
          from_count);
  google_firestore_v1_StructuredQuery_CollectionSelector& from =
      result.structured_query.from[0];

  // Dissect the path into parent, collection_id and optional key filter.
  const ResourcePath& path = target.path();
  if (target.collection_group()) {
    HARD_ASSERT(
        path.size() % 2 == 0,
        "Collection group queries should be within a document path or root.");
    result.parent = EncodeQueryPath(path);

    from.collection_id = EncodeString(*target.collection_group());
    from.all_descendants = true;

  } else {
    HARD_ASSERT(path.size() % 2 != 0,
                "Document queries with filters are not supported.");
    result.parent = EncodeQueryPath(path.PopLast());
    from.collection_id = EncodeString(path.last_segment());
  }

  // Encode the filters.
  const auto& filters = target.filters();
  if (!filters.empty()) {
    result.structured_query.where = EncodeFilters(filters);
  }

  const auto& orders = target.order_bys();
  if (!orders.empty()) {
    result.structured_query.order_by_count = CheckedSize(orders.size());
    result.structured_query.order_by = EncodeOrderBys(orders);
  }

  if (target.limit() != Target::kNoLimit) {
    result.structured_query.has_limit = true;
    result.structured_query.limit.value = target.limit();
  }

  if (target.start_at()) {
    result.structured_query.start_at = EncodeBound(*target.start_at());
  }

  if (target.end_at()) {
    result.structured_query.end_at = EncodeBound(*target.end_at());
  }

  return result;
}

Target Serializer::DecodeStructuredQuery(
    ReadContext* context,
    pb_bytes_array_t* parent,
    google_firestore_v1_StructuredQuery& query) const {
  ResourcePath path = DecodeQueryPath(context, DecodeString(parent));

  CollectionGroupId collection_group;
  size_t from_count = query.from_count;
  if (from_count > 0) {
    if (from_count != 1) {
      context->Fail(
          "StructuredQuery.from with more than one collection is not "
          "supported.");
      return {};
    }

    google_firestore_v1_StructuredQuery_CollectionSelector& from =
        query.from[0];
    auto collection_id = DecodeString(from.collection_id);
    if (from.all_descendants) {
      collection_group = std::make_shared<const std::string>(collection_id);
    } else {
      path = path.Append(collection_id);
    }
  }

  FilterList filter_by;
  if (query.where.which_filter_type != 0) {
    filter_by = DecodeFilters(context, query.where);
  }

  OrderByList order_by;
  if (query.order_by_count > 0) {
    order_by = DecodeOrderBys(context, query.order_by, query.order_by_count);
  }

  int32_t limit = Target::kNoLimit;
  if (query.has_limit) {
    limit = query.limit.value;
  }

  absl::optional<Bound> start_at;
  if (query.start_at.values_count > 0) {
    start_at = DecodeBound(query.start_at);
  }

  absl::optional<Bound> end_at;
  if (query.end_at.values_count > 0) {
    end_at = DecodeBound(query.end_at);
  }

  return Target(std::move(path), std::move(collection_group),
                std::move(filter_by), std::move(order_by), limit,
                std::move(start_at), std::move(end_at));
}

Target Serializer::DecodeQueryTarget(
    ReadContext* context, google_firestore_v1_Target_QueryTarget& query) const {
  // The QueryTarget oneof only has a single valid value.
  if (query.which_query_type !=
      google_firestore_v1_Target_QueryTarget_structured_query_tag) {
    context->Fail(
        StringFormat("Unknown query_type: %s", query.which_query_type));
    return {};
  }

  return DecodeStructuredQuery(context, query.parent, query.structured_query);
}

google_firestore_v1_StructuredQuery_Filter Serializer::EncodeFilters(
    const FilterList& filters) const {
  google_firestore_v1_StructuredQuery_Filter result{};

  auto is_field_filter = [](const Filter& f) { return f.IsAFieldFilter(); };
  size_t filters_count = absl::c_count_if(filters, is_field_filter);
  if (filters_count == 1) {
    auto first = absl::c_find_if(filters, is_field_filter);
    // Special case: no existing filters and we only need to add one filter.
    // This can be made the single root filter without a composite filter.
    FieldFilter filter{*first};
    return EncodeSingularFilter(filter);
  }

  result.which_filter_type =
      google_firestore_v1_StructuredQuery_Filter_composite_filter_tag;
  google_firestore_v1_StructuredQuery_CompositeFilter& composite =
      result.composite_filter;
  composite.op =
      google_firestore_v1_StructuredQuery_CompositeFilter_Operator_AND;

  SetRepeatedField(
      &composite.filters, &composite.filters_count, filters,
      [&](const Filter& f) { return EncodeSingularFilter(FieldFilter{f}); });

  return result;
}

FilterList Serializer::DecodeFilters(
    ReadContext* context,
    google_firestore_v1_StructuredQuery_Filter& proto) const {
  FilterList result;

  switch (proto.which_filter_type) {
    case google_firestore_v1_StructuredQuery_Filter_composite_filter_tag:
      return DecodeCompositeFilter(context, proto.composite_filter);

    case google_firestore_v1_StructuredQuery_Filter_unary_filter_tag:
      return result.push_back(DecodeUnaryFilter(context, proto.unary_filter));

    case google_firestore_v1_StructuredQuery_Filter_field_filter_tag:
      return result.push_back(DecodeFieldFilter(context, proto.field_filter));

    default:
      context->Fail(StringFormat("Unrecognized Filter.which_filter_type %s",
                                 proto.which_filter_type));
      return result;
  }
}

google_firestore_v1_StructuredQuery_Filter Serializer::EncodeSingularFilter(
    const FieldFilter& filter) const {
  google_firestore_v1_StructuredQuery_Filter result{};

  bool is_unary = (filter.op() == Filter::Operator::Equal ||
                   filter.op() == Filter::Operator::NotEqual) &&
                  (IsNaNValue(filter.value()) || IsNullValue(filter.value()));
  if (is_unary) {
    result.which_filter_type =
        google_firestore_v1_StructuredQuery_Filter_unary_filter_tag;
    result.unary_filter.which_operand_type =
        google_firestore_v1_StructuredQuery_UnaryFilter_field_tag;
    result.unary_filter.field.field_path = EncodeFieldPath(filter.field());

    bool is_equality = filter.op() == Filter::Operator::Equal;
    if (IsNaNValue(filter.value())) {
      result.unary_filter.op =
          is_equality
              ? google_firestore_v1_StructuredQuery_UnaryFilter_Operator_IS_NAN
              : google_firestore_v1_StructuredQuery_UnaryFilter_Operator_IS_NOT_NAN;  // NOLINT

    } else if (IsNullValue(filter.value())) {
      result.unary_filter.op =
          is_equality
              ? google_firestore_v1_StructuredQuery_UnaryFilter_Operator_IS_NULL
              : google_firestore_v1_StructuredQuery_UnaryFilter_Operator_IS_NOT_NULL;  // NOLINT

    } else {
      HARD_FAIL("Expected a unary filter");
    }

    return result;
  }

  result.which_filter_type =
      google_firestore_v1_StructuredQuery_Filter_field_filter_tag;

  result.field_filter.field.field_path = EncodeFieldPath(filter.field());
  result.field_filter.op = EncodeFieldFilterOperator(filter.op());
  // TODO(mrschmidt): Figure out how to remove this copy
  result.field_filter.value = DeepClone(filter.value());

  return result;
}

Filter Serializer::DecodeFieldFilter(
    ReadContext* context,
    google_firestore_v1_StructuredQuery_FieldFilter& field_filter) const {
  FieldPath field_path =
      DecodeFieldPath(context, field_filter.field.field_path);
  Filter::Operator op = DecodeFieldFilterOperator(context, field_filter.op);
  Filter result =
      FieldFilter::Create(std::move(field_path), op, field_filter.value);
  field_filter.value = {};  // Release field ownership
  return result;
}

Filter Serializer::DecodeUnaryFilter(
    ReadContext* context,
    const google_firestore_v1_StructuredQuery_UnaryFilter& unary) const {
  HARD_ASSERT(unary.which_operand_type ==
                  google_firestore_v1_StructuredQuery_UnaryFilter_field_tag,
              "Unexpected UnaryFilter.which_operand_type: %s",
              unary.which_operand_type);

  FieldPath field = DecodeFieldPath(context, unary.field.field_path);

  switch (unary.op) {
    case google_firestore_v1_StructuredQuery_UnaryFilter_Operator_IS_NULL:
      return FieldFilter::Create(std::move(field), Filter::Operator::Equal,
                                 NullValue());

    case google_firestore_v1_StructuredQuery_UnaryFilter_Operator_IS_NAN:
      return FieldFilter::Create(std::move(field), Filter::Operator::Equal,
                                 NaNValue());

    case google_firestore_v1_StructuredQuery_UnaryFilter_Operator_IS_NOT_NULL:
      return FieldFilter::Create(std::move(field), Filter::Operator::NotEqual,
                                 NullValue());

    case google_firestore_v1_StructuredQuery_UnaryFilter_Operator_IS_NOT_NAN:
      return FieldFilter::Create(std::move(field), Filter::Operator::NotEqual,
                                 NaNValue());

    default:
      context->Fail(StringFormat("Unrecognized UnaryFilter.op %s", unary.op));
      return InvalidFilter();
  }
}

FilterList Serializer::DecodeCompositeFilter(
    ReadContext* context,
    const google_firestore_v1_StructuredQuery_CompositeFilter& composite)
    const {
  if (composite.op !=
      google_firestore_v1_StructuredQuery_CompositeFilter_Operator_AND) {
    context->Fail(StringFormat(
        "Only AND-type composite filters are supported, got %s", composite.op));
    return FilterList{};
  }

  FilterList result;
  result = result.reserve(composite.filters_count);

  for (pb_size_t i = 0; i != composite.filters_count; ++i) {
    auto& filter = composite.filters[i];
    switch (filter.which_filter_type) {
      case google_firestore_v1_StructuredQuery_Filter_composite_filter_tag:
        context->Fail("Nested composite filters are not supported");
        return FilterList{};

      case google_firestore_v1_StructuredQuery_Filter_unary_filter_tag:
        result =
            result.push_back(DecodeUnaryFilter(context, filter.unary_filter));
        break;

      case google_firestore_v1_StructuredQuery_Filter_field_filter_tag:
        result =
            result.push_back(DecodeFieldFilter(context, filter.field_filter));
        break;

      default:
        context->Fail(StringFormat("Unrecognized Filter.which_filter_type %s",
                                   filter.which_filter_type));
        return FilterList{};
    }
  }

  return result;
}

google_firestore_v1_StructuredQuery_FieldFilter_Operator
Serializer::EncodeFieldFilterOperator(Filter::Operator op) const {
  switch (op) {
    case Filter::Operator::LessThan:
      return google_firestore_v1_StructuredQuery_FieldFilter_Operator_LESS_THAN;

    case Filter::Operator::LessThanOrEqual:
      return google_firestore_v1_StructuredQuery_FieldFilter_Operator_LESS_THAN_OR_EQUAL;  // NOLINT

    case Filter::Operator::GreaterThan:
      return google_firestore_v1_StructuredQuery_FieldFilter_Operator_GREATER_THAN;  // NOLINT

    case Filter::Operator::GreaterThanOrEqual:
      return google_firestore_v1_StructuredQuery_FieldFilter_Operator_GREATER_THAN_OR_EQUAL;  // NOLINT

    case Filter::Operator::Equal:
      return google_firestore_v1_StructuredQuery_FieldFilter_Operator_EQUAL;

    case Filter::Operator::NotEqual:
      return google_firestore_v1_StructuredQuery_FieldFilter_Operator_NOT_EQUAL;

    case Filter::Operator::ArrayContains:
      return google_firestore_v1_StructuredQuery_FieldFilter_Operator_ARRAY_CONTAINS;  // NOLINT

    case Filter::Operator::In:
      return google_firestore_v1_StructuredQuery_FieldFilter_Operator_IN;

    case Filter::Operator::ArrayContainsAny:
      return google_firestore_v1_StructuredQuery_FieldFilter_Operator_ARRAY_CONTAINS_ANY;  // NOLINT

    case Filter::Operator::NotIn:
      return google_firestore_v1_StructuredQuery_FieldFilter_Operator_NOT_IN;  // NOLINT

    default:
      HARD_FAIL("Unhandled Filter::Operator: %s", op);
  }
}

Filter::Operator Serializer::DecodeFieldFilterOperator(
    ReadContext* context,
    google_firestore_v1_StructuredQuery_FieldFilter_Operator op) const {
  switch (op) {
    case google_firestore_v1_StructuredQuery_FieldFilter_Operator_LESS_THAN:
      return Filter::Operator::LessThan;

    case google_firestore_v1_StructuredQuery_FieldFilter_Operator_LESS_THAN_OR_EQUAL:  // NOLINT
      return Filter::Operator::LessThanOrEqual;

    case google_firestore_v1_StructuredQuery_FieldFilter_Operator_GREATER_THAN:
      return Filter::Operator::GreaterThan;

    case google_firestore_v1_StructuredQuery_FieldFilter_Operator_GREATER_THAN_OR_EQUAL:  // NOLINT
      return Filter::Operator::GreaterThanOrEqual;

    case google_firestore_v1_StructuredQuery_FieldFilter_Operator_EQUAL:
      return Filter::Operator::Equal;

    case google_firestore_v1_StructuredQuery_FieldFilter_Operator_NOT_EQUAL:
      return Filter::Operator::NotEqual;

    case google_firestore_v1_StructuredQuery_FieldFilter_Operator_ARRAY_CONTAINS:  // NOLINT
      return Filter::Operator::ArrayContains;

    case google_firestore_v1_StructuredQuery_FieldFilter_Operator_IN:
      return Filter::Operator::In;

    case google_firestore_v1_StructuredQuery_FieldFilter_Operator_ARRAY_CONTAINS_ANY:  // NOLINT
      return Filter::Operator::ArrayContainsAny;

    case google_firestore_v1_StructuredQuery_FieldFilter_Operator_NOT_IN:  // NOLINT
      return Filter::Operator::NotIn;

    default:
      context->Fail(StringFormat("Unhandled FieldFilter.op: %s", op));
      return Filter::Operator{};
  }
}

google_firestore_v1_StructuredQuery_Order* Serializer::EncodeOrderBys(
    const OrderByList& orders) const {
  auto* result = MakeArray<google_firestore_v1_StructuredQuery_Order>(
      CheckedSize(orders.size()));

  int i = 0;
  for (const OrderBy& order : orders) {
    auto& encoded_order = result[i];

    encoded_order.field.field_path = EncodeFieldPath(order.field());
    auto dir = order.ascending()
                   ? google_firestore_v1_StructuredQuery_Direction_ASCENDING
                   : google_firestore_v1_StructuredQuery_Direction_DESCENDING;
    encoded_order.direction = dir;

    ++i;
  }

  return result;
}

OrderByList Serializer::DecodeOrderBys(
    ReadContext* context,
    google_firestore_v1_StructuredQuery_Order* order_bys,
    pb_size_t size) const {
  OrderByList result;
  result = result.reserve(size);

  for (pb_size_t i = 0; i != size; ++i) {
    result = result.push_back(DecodeOrderBy(context, order_bys[i]));
  }

  return result;
}

OrderBy Serializer::DecodeOrderBy(
    ReadContext* context,
    const google_firestore_v1_StructuredQuery_Order& order_by) const {
  auto field_path = DecodeFieldPath(context, order_by.field.field_path);

  Direction direction;
  switch (order_by.direction) {
    case google_firestore_v1_StructuredQuery_Direction_ASCENDING:
      direction = Direction::Ascending;
      break;

    case google_firestore_v1_StructuredQuery_Direction_DESCENDING:
      direction = Direction::Descending;
      break;

    default:
      context->Fail(StringFormat(
          "Unrecognized google_firestore_v1_StructuredQuery_Direction %s",
          order_by.direction));
      return OrderBy{};
  }

  return OrderBy(std::move(field_path), direction);
}

google_firestore_v1_Cursor Serializer::EncodeBound(const Bound& bound) const {
  google_firestore_v1_Cursor result{};
  result.before = bound.before();
  SetRepeatedField(
      &result.values, &result.values_count,
      absl::Span<google_firestore_v1_Value>(bound.position().values,
                                            bound.position().values_count),
      [](const google_firestore_v1_Value& value) { return DeepClone(value); });
  return result;
}

Bound Serializer::DecodeBound(google_firestore_v1_Cursor& cursor) const {
  google_firestore_v1_ArrayValue index_components;
  SetRepeatedField(&index_components.values, &index_components.values_count,
                   absl::Span<google_firestore_v1_Value>(cursor.values,
                                                         cursor.values_count));
  // Prevent double-freeing of the cursors's fields. The fields are now owned by
  // the bound.
  ReleaseFieldOwnership(cursor.values, cursor.values_count);
  return Bound::FromValue(index_components, cursor.before);
}

/* static */
pb_bytes_array_t* Serializer::EncodeFieldPath(const FieldPath& field_path) {
  return EncodeString(field_path.CanonicalString());
}

/* static */
FieldPath Serializer::DecodeFieldPath(ReadContext* context,
                                      const pb_bytes_array_t* field_path) {
  absl::string_view str = MakeStringView(field_path);
  StatusOr<FieldPath> decoded_path = FieldPath::FromServerFormatView(str);
  if (!decoded_path.ok()) {
    context->set_status(decoded_path.status());
    return InvalidFieldPath();
  }
  return decoded_path.ConsumeValueOrDie();
}

google_protobuf_Timestamp Serializer::EncodeVersion(
    const SnapshotVersion& version) {
  return EncodeTimestamp(version.timestamp());
}

google_protobuf_Timestamp Serializer::EncodeTimestamp(
    const Timestamp& timestamp_value) {
  google_protobuf_Timestamp result{};
  result.seconds = timestamp_value.seconds();
  result.nanos = timestamp_value.nanoseconds();
  return result;
}

SnapshotVersion Serializer::DecodeVersion(
    ReadContext* context, const google_protobuf_Timestamp& proto) {
  return SnapshotVersion{DecodeTimestamp(context, proto)};
}

Timestamp Serializer::DecodeTimestamp(
    ReadContext* context, const google_protobuf_Timestamp& timestamp_proto) {
  auto decoded = TimestampInternal::FromUntrustedSecondsAndNanos(
      timestamp_proto.seconds, timestamp_proto.nanos);

  if (!decoded.ok()) {
    context->Fail(
        "Failed to decode into valid protobuf Timestamp with error '%s'",
        decoded.status().error_message());
    return {};
  }
  return decoded.ConsumeValueOrDie();
}

<<<<<<< HEAD
=======
FieldValue Serializer::DecodeReference(
    ReadContext* context, const pb_bytes_array_t* resource_name_raw) const {
  return DecodeReference(context, MakeStringView(resource_name_raw));
}

FieldValue Serializer::DecodeReference(
    ReadContext* context, absl::string_view reference_value) const {
  ResourcePath resource_name = DecodeResourceName(context, reference_value);
  ValidateDocumentKeyPath(context, resource_name);
  DatabaseId database_id = DecodeDatabaseId(context, resource_name);
  if (!context->status().ok()) {
    return FieldValue::Null();
  }

  DocumentKey key = DecodeKey(context, resource_name);

  return FieldValue::FromReference(std::move(database_id), std::move(key));
}

/* static */
GeoPoint Serializer::DecodeGeoPoint(ReadContext* context,
                                    const google_type_LatLng& latlng_proto) {
  // The GeoPoint ctor will assert if we provide values outside the valid range.
  // However, since we're decoding, a single corrupt byte could cause this to
  // occur, so we'll verify the ranges before passing them in since we'd rather
  // not abort in these situations.
  double latitude = latlng_proto.latitude;
  double longitude = latlng_proto.longitude;
  if (std::isnan(latitude) || latitude < -90 || 90 < latitude) {
    context->Fail(
        "Invalid message: Latitude must be in the range of [-90, 90]");
  } else if (std::isnan(longitude) || longitude < -180 || 180 < longitude) {
    context->Fail(
        "Invalid message: Latitude must be in the range of [-180, 180]");
  }

  if (!context->status().ok()) return GeoPoint();
  return GeoPoint(latitude, longitude);
}

google_firestore_v1_ArrayValue Serializer::EncodeArray(
    const std::vector<FieldValue>& array_value) const {
  google_firestore_v1_ArrayValue result{};

  pb_size_t count = CheckedSize(array_value.size());
  result.values_count = count;
  result.values = MakeArray<google_firestore_v1_Value>(count);

  size_t i = 0;
  for (const FieldValue& fv : array_value) {
    result.values[i++] = EncodeFieldValue(fv);
  }

  return result;
}

std::vector<FieldValue> Serializer::DecodeArray(
    ReadContext* context,
    const google_firestore_v1_ArrayValue& array_proto) const {
  std::vector<FieldValue> result;
  result.reserve(array_proto.values_count);

  for (size_t i = 0; i < array_proto.values_count; i++) {
    FieldValue field_value = DecodeFieldValue(context, array_proto.values[i]);
    if (!context->status().ok()) {
      return std::vector<FieldValue>{};
    }
    result.push_back(field_value);
  }

  return result;
}

google_firestore_v1_MapValue Serializer::EncodeMapValue(
    const ObjectValue& object_value) const {
  google_firestore_v1_MapValue result{};

  pb_size_t count = CheckedSize(object_value.GetInternalValue().size());

  result.fields_count = count;
  result.fields = MakeArray<google_firestore_v1_MapValue_FieldsEntry>(count);

  int i = 0;
  for (const auto& kv : object_value.GetInternalValue()) {
    result.fields[i].key = EncodeString(kv.first);
    result.fields[i].value = EncodeFieldValue(kv.second);
    i++;
  }

  return result;
}

>>>>>>> 9371d2fa
MutationResult Serializer::DecodeMutationResult(
    ReadContext* context,
    google_firestore_v1_WriteResult& write_result,
    const SnapshotVersion& commit_version) const {
  // NOTE: Deletes don't have an update_time, use commit_version instead.
  SnapshotVersion version =
      write_result.has_update_time
          ? DecodeVersion(context, write_result.update_time)
          : commit_version;

  google_firestore_v1_ArrayValue transform_results{};
  SetRepeatedField(&transform_results.values, &transform_results.values_count,
                   absl::Span<google_firestore_v1_Value>(
                       write_result.transform_results,
                       write_result.transform_results_count));
  // Prevent double-freeing of the transform result. The fields are now owned by
  // the muation result.
  ReleaseFieldOwnership(write_result.transform_results,
                        write_result.transform_results_count);
  return MutationResult(version, transform_results);
}

std::vector<google_firestore_v1_ListenRequest_LabelsEntry>
Serializer::EncodeListenRequestLabels(const TargetData& target_data) const {
  std::vector<google_firestore_v1_ListenRequest_LabelsEntry> result;
  auto value = EncodeLabel(target_data.purpose());
  if (value.empty()) {
    return result;
  }

  result.push_back({/* key */ EncodeString("goog-listen-tags"),
                    /* value */ EncodeString(value)});

  return result;
}

std::string Serializer::EncodeLabel(QueryPurpose purpose) const {
  switch (purpose) {
    case QueryPurpose::Listen:
      return "";
    case QueryPurpose::ExistenceFilterMismatch:
      return "existence-filter-mismatch";
    case QueryPurpose::LimboResolution:
      return "limbo-document";
  }
  UNREACHABLE();
}

std::unique_ptr<WatchChange> Serializer::DecodeWatchChange(
    ReadContext* context,
    google_firestore_v1_ListenResponse& watch_change) const {
  switch (watch_change.which_response_type) {
    case google_firestore_v1_ListenResponse_target_change_tag:
      return DecodeTargetChange(context, watch_change.target_change);

    case google_firestore_v1_ListenResponse_document_change_tag:
      return DecodeDocumentChange(context, watch_change.document_change);

    case google_firestore_v1_ListenResponse_document_delete_tag:
      return DecodeDocumentDelete(context, watch_change.document_delete);

    case google_firestore_v1_ListenResponse_document_remove_tag:
      return DecodeDocumentRemove(context, watch_change.document_remove);

    case google_firestore_v1_ListenResponse_filter_tag:
      return DecodeExistenceFilterWatchChange(context, watch_change.filter);
  }

  // Occasionally Watch will send response_type == 0 (which isn't a valid tag in
  // the enumeration). This has only been observed in tests running against the
  // emulator on Forge. Failing here causes the stream to restart with no ill
  // effects.
  context->Fail(StringFormat("Unknown WatchChange.response_type: %s",
                             watch_change.which_response_type));
  return {};
}

SnapshotVersion Serializer::DecodeVersionFromListenResponse(
    ReadContext* context,
    const google_firestore_v1_ListenResponse& listen_response) const {
  // We have only reached a consistent snapshot for the entire stream if there
  // is a read_time set and it applies to all targets (i.e. the list of targets
  // is empty). The backend is guaranteed to send such responses.
  if (listen_response.which_response_type !=
      google_firestore_v1_ListenResponse_target_change_tag) {
    return SnapshotVersion::None();
  }
  if (listen_response.target_change.target_ids_count != 0) {
    return SnapshotVersion::None();
  }

  return DecodeVersion(context, listen_response.target_change.read_time);
}

std::unique_ptr<WatchChange> Serializer::DecodeTargetChange(
    ReadContext* context,
    const google_firestore_v1_TargetChange& change) const {
  WatchTargetChangeState state =
      DecodeTargetChangeState(context, change.target_change_type);
  std::vector<TargetId> target_ids(change.target_ids,
                                   change.target_ids + change.target_ids_count);
  ByteString resume_token(change.resume_token);

  util::Status cause;
  if (change.has_cause) {
    cause = util::Status{static_cast<Error>(change.cause.code),
                         DecodeString(change.cause.message)};
  }

  return absl::make_unique<WatchTargetChange>(
      state, std::move(target_ids), std::move(resume_token), std::move(cause));
}

WatchTargetChangeState Serializer::DecodeTargetChangeState(
    ReadContext*,
    const google_firestore_v1_TargetChange_TargetChangeType state) {
  switch (state) {
    case google_firestore_v1_TargetChange_TargetChangeType_NO_CHANGE:
      return WatchTargetChangeState::NoChange;
    case google_firestore_v1_TargetChange_TargetChangeType_ADD:
      return WatchTargetChangeState::Added;
    case google_firestore_v1_TargetChange_TargetChangeType_REMOVE:
      return WatchTargetChangeState::Removed;
    case google_firestore_v1_TargetChange_TargetChangeType_CURRENT:
      return WatchTargetChangeState::Current;
    case google_firestore_v1_TargetChange_TargetChangeType_RESET:
      return WatchTargetChangeState::Reset;
  }
  UNREACHABLE();
}

std::unique_ptr<WatchChange> Serializer::DecodeDocumentChange(
    ReadContext* context, google_firestore_v1_DocumentChange& change) const {
  ObjectValue value = ObjectValue::FromFieldsEntry(
      change.document.fields, change.document.fields_count);
  DocumentKey key = DecodeKey(context, change.document.name);

  HARD_ASSERT(change.document.has_update_time,
              "Got a document change with no snapshot version");
  SnapshotVersion version = DecodeVersion(context, change.document.update_time);

  // TODO(b/142956770): other platforms memoize `change.document` inside the
  // `Document`. This currently cannot be implemented efficiently because it
  // would require a reference-counted ownership model for the proto (copying it
  // would defeat the purpose). Note, however, that even without this
  // optimization C++ implementation is on par with the preceding Objective-C
  // implementation.
  MutableDocument document =
      MutableDocument::FoundDocument(key, version, std::move(value));

  std::vector<TargetId> updated_target_ids(
      change.target_ids, change.target_ids + change.target_ids_count);
  std::vector<TargetId> removed_target_ids(
      change.removed_target_ids,
      change.removed_target_ids + change.removed_target_ids_count);

  return absl::make_unique<DocumentWatchChange>(
      std::move(updated_target_ids), std::move(removed_target_ids),
      std::move(key), std::move(document));
}

std::unique_ptr<WatchChange> Serializer::DecodeDocumentDelete(
    ReadContext* context,
    const google_firestore_v1_DocumentDelete& change) const {
  DocumentKey key = DecodeKey(context, change.document);
  // Note that version might be unset in which case we use
  // SnapshotVersion::None().
  SnapshotVersion version = change.has_read_time
                                ? DecodeVersion(context, change.read_time)
                                : SnapshotVersion::None();
  MutableDocument document = MutableDocument::NoDocument(key, version);

  std::vector<TargetId> removed_target_ids(
      change.removed_target_ids,
      change.removed_target_ids + change.removed_target_ids_count);

  return absl::make_unique<DocumentWatchChange>(
      std::vector<TargetId>{}, std::move(removed_target_ids), std::move(key),
      std::move(document));
}

std::unique_ptr<WatchChange> Serializer::DecodeDocumentRemove(
    ReadContext* context,
    const google_firestore_v1_DocumentRemove& change) const {
  DocumentKey key = DecodeKey(context, change.document);
  std::vector<TargetId> removed_target_ids(
      change.removed_target_ids,
      change.removed_target_ids + change.removed_target_ids_count);

  return absl::make_unique<DocumentWatchChange>(std::vector<TargetId>{},
                                                std::move(removed_target_ids),
                                                std::move(key), absl::nullopt);
}

std::unique_ptr<WatchChange> Serializer::DecodeExistenceFilterWatchChange(
    ReadContext*, const google_firestore_v1_ExistenceFilter& filter) const {
  ExistenceFilter existence_filter{filter.count};
  return absl::make_unique<ExistenceFilterWatchChange>(existence_filter,
                                                       filter.target_id);
}

bool Serializer::IsLocalResourceName(const ResourcePath& path) const {
  return IsValidResourceName(path) && path[1] == database_id_.project_id() &&
         path[3] == database_id_.database_id();
}

bool Serializer::IsLocalDocumentKey(absl::string_view path) const {
  auto resource = ResourcePath::FromStringView(path);
  return IsLocalResourceName(resource) &&
         DocumentKey::IsDocumentKey(resource.PopFirst(5));
}

}  // namespace remote
}  // namespace firestore
}  // namespace firebase<|MERGE_RESOLUTION|>--- conflicted
+++ resolved
@@ -105,11 +105,8 @@
 using nanopb::MakeStringView;
 using nanopb::ReleaseFieldOwnership;
 using nanopb::SafeReadBoolean;
-<<<<<<< HEAD
 using nanopb::SetRepeatedField;
 using nanopb::Writer;
-=======
->>>>>>> 9371d2fa
 using remote::WatchChange;
 using util::ReadContext;
 using util::Status;
@@ -180,239 +177,6 @@
   return EncodeString(DatabaseName(database_id_).CanonicalString());
 }
 
-<<<<<<< HEAD
-=======
-google_firestore_v1_Value Serializer::EncodeFieldValue(
-    const FieldValue& field_value) const {
-  switch (field_value.type()) {
-    case FieldValue::Type::Null:
-      return EncodeNull();
-
-    case FieldValue::Type::Boolean:
-      return EncodeBoolean(field_value.boolean_value());
-
-    case FieldValue::Type::Integer:
-      return EncodeInteger(field_value.integer_value());
-
-    case FieldValue::Type::Double:
-      return EncodeDouble(field_value.double_value());
-
-    case FieldValue::Type::Timestamp:
-      return EncodeTimestampValue(field_value.timestamp_value());
-
-    case FieldValue::Type::String:
-      return EncodeStringValue(field_value.string_value());
-
-    case FieldValue::Type::Blob:
-      return EncodeBlob(field_value.blob_value());
-
-    case FieldValue::Type::Reference:
-      return EncodeReference(field_value.reference_value());
-
-    case FieldValue::Type::GeoPoint:
-      return EncodeGeoPoint(field_value.geo_point_value());
-
-    case FieldValue::Type::Array: {
-      google_firestore_v1_Value result{};
-      result.which_value_type = google_firestore_v1_Value_array_value_tag;
-      result.array_value = EncodeArray(field_value.array_value());
-      return result;
-    }
-
-    case FieldValue::Type::Object: {
-      google_firestore_v1_Value result{};
-      result.which_value_type = google_firestore_v1_Value_map_value_tag;
-      result.map_value = EncodeMapValue(ObjectValue(field_value));
-      return result;
-    }
-
-    case FieldValue::Type::ServerTimestamp:
-      HARD_FAIL("Unhandled type %s on %s", field_value.type(),
-                field_value.ToString());
-  }
-  UNREACHABLE();
-}
-
-google_firestore_v1_Value Serializer::EncodeNull() const {
-  google_firestore_v1_Value result{};
-  result.which_value_type = google_firestore_v1_Value_null_value_tag;
-  result.null_value = google_protobuf_NullValue_NULL_VALUE;
-  return result;
-}
-
-google_firestore_v1_Value Serializer::EncodeBoolean(bool value) const {
-  google_firestore_v1_Value result{};
-  result.which_value_type = google_firestore_v1_Value_boolean_value_tag;
-  result.boolean_value = value;
-  return result;
-}
-
-google_firestore_v1_Value Serializer::EncodeInteger(int64_t value) const {
-  google_firestore_v1_Value result{};
-  result.which_value_type = google_firestore_v1_Value_integer_value_tag;
-  result.integer_value = value;
-  return result;
-}
-
-google_firestore_v1_Value Serializer::EncodeDouble(double value) const {
-  google_firestore_v1_Value result{};
-  result.which_value_type = google_firestore_v1_Value_double_value_tag;
-  result.double_value = value;
-  return result;
-}
-
-google_firestore_v1_Value Serializer::EncodeTimestampValue(
-    Timestamp value) const {
-  google_firestore_v1_Value result{};
-  result.which_value_type = google_firestore_v1_Value_timestamp_value_tag;
-  result.timestamp_value = EncodeTimestamp(value);
-  return result;
-}
-
-google_firestore_v1_Value Serializer::EncodeStringValue(
-    const std::string& value) const {
-  google_firestore_v1_Value result{};
-  result.which_value_type = google_firestore_v1_Value_string_value_tag;
-  result.string_value = EncodeString(value);
-  return result;
-}
-
-google_firestore_v1_Value Serializer::EncodeBlob(
-    const nanopb::ByteString& value) const {
-  google_firestore_v1_Value result{};
-  result.which_value_type = google_firestore_v1_Value_bytes_value_tag;
-  // Copy the blob so that pb_release can do the right thing.
-  result.bytes_value = nanopb::CopyBytesArray(value.get());
-  return result;
-}
-
-google_firestore_v1_Value Serializer::EncodeReference(
-    const FieldValue::Reference& value) const {
-  HARD_ASSERT(database_id_ == value.database_id(),
-              "Database %s cannot encode reference from %s",
-              database_id_.ToString(), value.database_id().ToString());
-
-  google_firestore_v1_Value result{};
-  result.which_value_type = google_firestore_v1_Value_reference_value_tag;
-  result.reference_value =
-      EncodeResourceName(value.database_id(), value.key().path());
-
-  return result;
-}
-
-google_firestore_v1_Value Serializer::EncodeGeoPoint(
-    const GeoPoint& value) const {
-  google_firestore_v1_Value result{};
-  result.which_value_type = google_firestore_v1_Value_geo_point_value_tag;
-
-  google_type_LatLng geo_point{};
-  geo_point.latitude = value.latitude();
-  geo_point.longitude = value.longitude();
-  result.geo_point_value = geo_point;
-
-  return result;
-}
-
-FieldValue::Map::value_type Serializer::DecodeFieldsEntry(
-    ReadContext* context,
-    const google_firestore_v1_Document_FieldsEntry& fields) const {
-  std::string key = DecodeString(fields.key);
-  FieldValue value = DecodeFieldValue(context, fields.value);
-
-  if (key.empty()) {
-    context->Fail(
-        "Invalid message: Empty key while decoding a Map field value.");
-    return {};
-  }
-
-  return FieldValue::Map::value_type{std::move(key), std::move(value)};
-}
-
-ObjectValue Serializer::DecodeFields(
-    ReadContext* context,
-    size_t count,
-    const google_firestore_v1_Document_FieldsEntry* fields) const {
-  FieldValue::Map result;
-  for (size_t i = 0; i < count; i++) {
-    FieldValue::Map::value_type kv = DecodeFieldsEntry(context, fields[i]);
-    result = result.insert(std::move(kv.first), std::move(kv.second));
-  }
-
-  return ObjectValue::FromMap(result);
-}
-
-FieldValue::Map Serializer::DecodeMapValue(
-    ReadContext* context, const google_firestore_v1_MapValue& map_value) const {
-  FieldValue::Map result;
-
-  for (size_t i = 0; i < map_value.fields_count; i++) {
-    std::string key = DecodeString(map_value.fields[i].key);
-    FieldValue value = DecodeFieldValue(context, map_value.fields[i].value);
-    if (!context->status().ok()) {
-      return FieldValue::Map{};
-    }
-
-    result = result.insert(key, value);
-  }
-
-  return result;
-}
-
-FieldValue Serializer::DecodeFieldValue(
-    ReadContext* context, const google_firestore_v1_Value& msg) const {
-  switch (msg.which_value_type) {
-    case google_firestore_v1_Value_null_value_tag:
-      if (msg.null_value != google_protobuf_NullValue_NULL_VALUE) {
-        context->Fail(
-            "Input proto bytes cannot be parsed (invalid null value)");
-      }
-      return FieldValue::Null();
-
-    case google_firestore_v1_Value_boolean_value_tag: {
-      return FieldValue::FromBoolean(SafeReadBoolean(msg.boolean_value));
-    }
-
-    case google_firestore_v1_Value_integer_value_tag:
-      return FieldValue::FromInteger(msg.integer_value);
-
-    case google_firestore_v1_Value_double_value_tag:
-      return FieldValue::FromDouble(msg.double_value);
-
-    case google_firestore_v1_Value_timestamp_value_tag: {
-      return FieldValue::FromTimestamp(
-          DecodeTimestamp(context, msg.timestamp_value));
-    }
-
-    case google_firestore_v1_Value_string_value_tag:
-      return FieldValue::FromString(DecodeString(msg.string_value));
-
-    case google_firestore_v1_Value_bytes_value_tag:
-      return FieldValue::FromBlob(ByteString(msg.bytes_value));
-
-    case google_firestore_v1_Value_reference_value_tag:
-      return DecodeReference(context, msg.reference_value);
-
-    case google_firestore_v1_Value_geo_point_value_tag:
-      return FieldValue::FromGeoPoint(
-          DecodeGeoPoint(context, msg.geo_point_value));
-
-    case google_firestore_v1_Value_array_value_tag:
-      return FieldValue::FromArray(DecodeArray(context, msg.array_value));
-
-    case google_firestore_v1_Value_map_value_tag: {
-      return FieldValue::FromMap(DecodeMapValue(context, msg.map_value));
-    }
-
-    default:
-      context->Fail(StringFormat("Invalid type while decoding FieldValue: %s",
-                                 msg.which_value_type));
-      return FieldValue::Null();
-  }
-
-  UNREACHABLE();
-}
-
->>>>>>> 9371d2fa
 pb_bytes_array_t* Serializer::EncodeKey(const DocumentKey& key) const {
   return EncodeResourceName(database_id_, key.path());
 }
@@ -1410,101 +1174,6 @@
   return decoded.ConsumeValueOrDie();
 }
 
-<<<<<<< HEAD
-=======
-FieldValue Serializer::DecodeReference(
-    ReadContext* context, const pb_bytes_array_t* resource_name_raw) const {
-  return DecodeReference(context, MakeStringView(resource_name_raw));
-}
-
-FieldValue Serializer::DecodeReference(
-    ReadContext* context, absl::string_view reference_value) const {
-  ResourcePath resource_name = DecodeResourceName(context, reference_value);
-  ValidateDocumentKeyPath(context, resource_name);
-  DatabaseId database_id = DecodeDatabaseId(context, resource_name);
-  if (!context->status().ok()) {
-    return FieldValue::Null();
-  }
-
-  DocumentKey key = DecodeKey(context, resource_name);
-
-  return FieldValue::FromReference(std::move(database_id), std::move(key));
-}
-
-/* static */
-GeoPoint Serializer::DecodeGeoPoint(ReadContext* context,
-                                    const google_type_LatLng& latlng_proto) {
-  // The GeoPoint ctor will assert if we provide values outside the valid range.
-  // However, since we're decoding, a single corrupt byte could cause this to
-  // occur, so we'll verify the ranges before passing them in since we'd rather
-  // not abort in these situations.
-  double latitude = latlng_proto.latitude;
-  double longitude = latlng_proto.longitude;
-  if (std::isnan(latitude) || latitude < -90 || 90 < latitude) {
-    context->Fail(
-        "Invalid message: Latitude must be in the range of [-90, 90]");
-  } else if (std::isnan(longitude) || longitude < -180 || 180 < longitude) {
-    context->Fail(
-        "Invalid message: Latitude must be in the range of [-180, 180]");
-  }
-
-  if (!context->status().ok()) return GeoPoint();
-  return GeoPoint(latitude, longitude);
-}
-
-google_firestore_v1_ArrayValue Serializer::EncodeArray(
-    const std::vector<FieldValue>& array_value) const {
-  google_firestore_v1_ArrayValue result{};
-
-  pb_size_t count = CheckedSize(array_value.size());
-  result.values_count = count;
-  result.values = MakeArray<google_firestore_v1_Value>(count);
-
-  size_t i = 0;
-  for (const FieldValue& fv : array_value) {
-    result.values[i++] = EncodeFieldValue(fv);
-  }
-
-  return result;
-}
-
-std::vector<FieldValue> Serializer::DecodeArray(
-    ReadContext* context,
-    const google_firestore_v1_ArrayValue& array_proto) const {
-  std::vector<FieldValue> result;
-  result.reserve(array_proto.values_count);
-
-  for (size_t i = 0; i < array_proto.values_count; i++) {
-    FieldValue field_value = DecodeFieldValue(context, array_proto.values[i]);
-    if (!context->status().ok()) {
-      return std::vector<FieldValue>{};
-    }
-    result.push_back(field_value);
-  }
-
-  return result;
-}
-
-google_firestore_v1_MapValue Serializer::EncodeMapValue(
-    const ObjectValue& object_value) const {
-  google_firestore_v1_MapValue result{};
-
-  pb_size_t count = CheckedSize(object_value.GetInternalValue().size());
-
-  result.fields_count = count;
-  result.fields = MakeArray<google_firestore_v1_MapValue_FieldsEntry>(count);
-
-  int i = 0;
-  for (const auto& kv : object_value.GetInternalValue()) {
-    result.fields[i].key = EncodeString(kv.first);
-    result.fields[i].value = EncodeFieldValue(kv.second);
-    i++;
-  }
-
-  return result;
-}
-
->>>>>>> 9371d2fa
 MutationResult Serializer::DecodeMutationResult(
     ReadContext* context,
     google_firestore_v1_WriteResult& write_result,
